// Author: Tim Fronsee <tfronsee21@gmail.com> 
#pragma once 

#include "Camera/CameraComponent.h"
#include "Components/SceneCaptureComponent2D.h"
#include "Engine/TextureRenderTarget2D.h"

#include "RI/Topic.h"

#include "VisionComponent.generated.h"

UCLASS()
class ROSINTEGRATIONVISION_API UVisionComponent : public UCameraComponent
{
  GENERATED_BODY()
  
public:
  UVisionComponent();
  ~UVisionComponent();
  
  void SetFramerate(const float _FrameRate);
  void Pause(const bool _Pause = true);
  bool IsPaused() const;
  
  UPROPERTY(EditAnywhere, Category = "Vision Component")
    FString ParentLink; // Defines the link that binds to the image frame.
  UPROPERTY(EditAnywhere, Category = "Vision Component")
    bool DisableTFPublishing; 
  UPROPERTY(EditAnywhere, Category = "Vision Component")
    uint32 Width;
  UPROPERTY(EditAnywhere, Category = "Vision Component")
    uint32 Height;
  UPROPERTY(EditAnywhere, Category = "Vision Component")
    float Framerate;
  UPROPERTY(EditAnywhere, Category = "Vision Component")
    bool UseEngineFramerate; 
  UPROPERTY(EditAnywhere, Category = "Vision Component")
    int32 ServerPort;
    
  // The cameras for color, depth and objects;
  UPROPERTY(Transient, EditAnywhere, BlueprintReadWrite, Category = "Vision Component")
<<<<<<< HEAD
	  USceneCaptureComponent2D * Color;
=======
    USceneCaptureComponent2D * Color;
>>>>>>> e9802ff3
  UPROPERTY(Transient, EditAnywhere, BlueprintReadWrite, Category = "Vision Component")
  	USceneCaptureComponent2D * Depth;
  UPROPERTY(Transient, EditAnywhere, BlueprintReadWrite, Category = "Vision Component")
    USceneCaptureComponent2D * Object;
  
  UPROPERTY(BlueprintReadWrite, Category = "Vision Component")
    FString ImageFrame = TEXT("/unreal_ros/image_frame");
  UPROPERTY(BlueprintReadWrite, Category = "Vision Component")
    FString ImageOpticalFrame = TEXT("/unreal_ros/image_optical_frame");
    
  UPROPERTY(Transient, EditAnywhere, Category = "Vision Component")
    UTopic * CameraInfoPublisher;
  UPROPERTY(Transient, EditAnywhere, Category = "Vision Component")
    UTopic * DepthPublisher;
  UPROPERTY(Transient, EditAnywhere, Category = "Vision Component")
   UTopic * ImagePublisher;
  UPROPERTY(Transient, EditAnywhere, Category = "Vision Component")
   UTopic * TFPublisher;

protected:
  
  virtual void InitializeComponent() override;
  virtual void BeginPlay() override;
  virtual void TickComponent(float DeltaTime, 
                             enum ELevelTick TickType,
                             FActorComponentTickFunction *TickFunction) override;
  virtual void EndPlay(const EEndPlayReason::Type EndPlayReason) override;
   
  float FrameTime, TimePassed;

private:
    
	// Private data container
	class PrivateData;
	PrivateData *Priv;

	UMaterialInstanceDynamic *MaterialDepthInstance;
  
  TArray<FFloat16Color> ImageColor, ImageDepth, ImageObject;
  TArray<uint8> DataColor, DataDepth, DataObject;
  TArray<FColor> ObjectColors;
  TMap<FString, uint32> ObjectToColor;
  uint32 ColorsUsed;
  bool Running, Paused;
  
  void ShowFlagsBasicSetting(FEngineShowFlags &ShowFlags) const;
  void ShowFlagsLit(FEngineShowFlags &ShowFlags) const;
  void ShowFlagsVertexColor(FEngineShowFlags &ShowFlags) const;
  void ReadImage(UTextureRenderTarget2D *RenderTarget, TArray<FFloat16Color> &ImageData) const;
  void ReadImageCompressed(UTextureRenderTarget2D *RenderTarget, TArray<FFloat16Color> &ImageData) const;
  void ToColorImage(const TArray<FFloat16Color> &ImageData, uint8 *Bytes) const;
  void ToDepthImage(const TArray<FFloat16Color> &ImageData, uint8 *Bytes) const;
  void StoreImage(const uint8 *ImageData, const uint32 Size, const char *Name) const;
  void GenerateColors(const uint32_t NumberOfColors);
  bool ColorObject(AActor *Actor, const FString &name);
  bool ColorAllObjects();
  void ProcessColor();
  void ProcessDepth();
  void ProcessObject();

  // in must hold Width*Height*2(float) Bytes
  void convertDepth(const uint16_t *in, __m128 *out) const;
};<|MERGE_RESOLUTION|>--- conflicted
+++ resolved
@@ -39,11 +39,7 @@
     
   // The cameras for color, depth and objects;
   UPROPERTY(Transient, EditAnywhere, BlueprintReadWrite, Category = "Vision Component")
-<<<<<<< HEAD
-	  USceneCaptureComponent2D * Color;
-=======
     USceneCaptureComponent2D * Color;
->>>>>>> e9802ff3
   UPROPERTY(Transient, EditAnywhere, BlueprintReadWrite, Category = "Vision Component")
   	USceneCaptureComponent2D * Depth;
   UPROPERTY(Transient, EditAnywhere, BlueprintReadWrite, Category = "Vision Component")
